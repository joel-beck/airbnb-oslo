--- conflicted
+++ resolved
@@ -149,17 +149,17 @@
     \item Use transfer learning on a pretrained CNN (ResNet18) with the first 5 images per listing as input data
     \item Added Fully Connected Network at the end containing three layers and \texttt{ReLU} activation functions to be sure the CNN is able to generalize
     \item Also implemented CNN manually as a benchmark model to compare the results
-    % COMMENT: Ergebnisse des selber implementierten CNN?
+          % COMMENT: Ergebnisse des selber implementierten CNN?
   \end{itemize}
 
   \hspace{5pt}
 
   Results:
   \begin{itemize}
-    \item pretrained \texttt{ResNet18} achieved a Mean Absolute Error of $579$ NOK (approx. $58$ Euros) on the Validation Set 
-    %null model has MAE 630 NOK without log transformation, but 569 NOK with
+    \item pretrained \texttt{ResNet18} achieved a Mean Absolute Error of $579$ NOK (approx. $58$ Euros) on the Validation Set
+          %null model has MAE 630 NOK without log transformation, but 569 NOK with
     \item But correlation of the CNN predictions with the true price is $0.41$
-    % at least positive tendencies of the CNN predictions
+          % at least positive tendencies of the CNN predictions
   \end{itemize}
 
 \end{frame}
@@ -168,14 +168,9 @@
 
   \begin{figure}[H]
     \centering
-<<<<<<< HEAD
-    \includegraphics[width=6cm]{cnn_examples_medium.png}
-=======
     \includegraphics[width=10cm]{cnn_examples_medium.png}
->>>>>>> 5531aab4
     \caption{CNN example predictions}
   \end{figure}
-
 
 \end{frame}
 
@@ -225,7 +220,7 @@
   Feature Selection:
   \begin{itemize}
     \item[1.] Manually selected features based on background knowledge, correlation analysis and the number of missing values
-    %based on three criteria: background knowledge, there exists correlation between feature and price, not too many missing values because of small dataset
+      %based on three criteria: background knowledge, there exists correlation between feature and price, not too many missing values because of small dataset
     \item[2.] Adjusted these features by analyzing the results of different feature selection algorithms and fitted auxiliary linear regression % mainly focused on Principal Component Analysis and Recursive Feature Selection
   \end{itemize}
 
@@ -256,7 +251,7 @@
     \item[2.] \textbf{Ridge Regression}: still very interpretable with a closed form analytical solution; one hyperparameter
     \item[3.] \textbf{Random Forest}: very flexible model with many hyperparameters determining e.g. the number of regression trees and the tree depth, but can be applied to many contexts and often works 'out of the box'
     \item[4.] \textbf{Histogram-Based Gradient Boosting}: modern and fast tree-based gradient boosting algorithm; large number of tunable hyperparameters
-    %, some of them similar to the Random Forest parameters, some of them more specific to the \emph{Boosting} instead of the \emph{Bagging} approach such as the learning rate.
+      %, some of them similar to the Random Forest parameters, some of them more specific to the \emph{Boosting} instead of the \emph{Bagging} approach such as the learning rate.
       %Similar to the very popular \href{https://xgboost.readthedocs.io/en/stable/}{XGBoost} \citep{chen2016} and \href{https://lightgbm.readthedocs.io/en/latest/}{LightGBM} \citep{ke2017} implementations that regularly outperform deep Neural Networks in Kaggle competitions on tabular data.
   \end{itemize}
 
@@ -273,20 +268,20 @@
         %\item Starting from roughly $60$ input features, the network width is first blown up to $256$ features before steadily decreasing it again to a single output neuron in the final layer.
         \item linear input layer (about $60$ features)
         \item $6$ intermediary \textbf{blocks} with $64$, $128$, $256$, $128$, $64$ and $8$ output features:
-        \begin{itemize}
-          \item[–] residual connection
-          \item[–] linear layer with BatchNorm, \texttt{ReLU} activation function and dropout
-        \end{itemize}
+              \begin{itemize}
+                \item[–] residual connection
+                \item[–] linear layer with BatchNorm, \texttt{ReLU} activation function and dropout
+              \end{itemize}
         \item $1$ output neuron
       \end{itemize}
     \end{column}
     \begin{column}{0.5\textwidth}
-        \begin{center}
+      \begin{center}
         \begin{figure}
-        \includegraphics[width=0.9\columnwidth]{mlp_architecture.png}
-        \caption{Linear Block in the FC-NN}
+          \includegraphics[width=0.9\columnwidth]{mlp_architecture.png}
+          \caption{Linear Block in the FC-NN}
         \end{figure}
-        \end{center}
+      \end{center}
     \end{column}
   \end{columns}
 
