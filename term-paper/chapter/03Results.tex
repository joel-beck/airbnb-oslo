--- conflicted
+++ resolved
@@ -39,8 +39,8 @@
    & = \frac{\sum_{i=1}^{n} \left( \hat{y}_i - \bar{y}\right)^2}{\sum_{i=1}^{n} \left( y_i - \bar{y} \right)^2}
 \end{align*}
 %%%
-With this notation we computed $MAE(\mathbf{y}, \exp \left(\widehat{\log(\mathbf{y})}\right))$ which is of course not identical to backtransforming the error on the log-scale $\exp \left(MAE(\log(\mathbf{y}), \widehat{\log(\mathbf{y})}) \right)$.
-To stay consistent we similarly computed $R^2(\mathbf{y}, \exp \left(\widehat{\log(\mathbf{y})}\right))$ on the original scale with the backtransformed fitted values instead of  $R^2(\log(\mathbf{y}), \widehat{\log(\mathbf{y})})$, where the latter usually leads to a better score.
+With this notation we computed $MAE \left(\mathbf{y}, \exp \left(\widehat{\log(\mathbf{y})}\right)\right)$ which is of course not identical to backtransforming the error on the log-scale $\exp \left(MAE \left(\log(\mathbf{y}), \widehat{\log(\mathbf{y})}\right) \right)$.
+To stay consistent we similarly computed $R^2 \left(\mathbf{y}, \exp \left(\widehat{\log(\mathbf{y})}\right)\right)$ on the original scale with the backtransformed fitted values instead of  $R^2 \left(\log(\mathbf{y}), \widehat{\log(\mathbf{y})}\right)$, where the latter usually leads to a better score.
 
 
 
@@ -55,20 +55,10 @@
 \end{figure}
 %%%
 
-<<<<<<< HEAD
 \Cref{fig:model-comparison} shows performance metrics for all fitted models on both the Training Set and the Validation Set.
-The different colors indicate how many features were selected by the \texttt{RFE} algorithm for this particular fit with $59$ total predictor variables.
+The different colors indicate how many features were selected by the \texttt{RFE} algorithm for this particular fit out of $59$ total predictor variables.
 Unsurprisingly, one or two features (in case of the \texttt{RFE} the number of bedrooms and the (number of) accomodates) provide too little information to model the task appropriately.
-=======
-\Cref{fig:model-comparison} shows performance metrics for all fitted models on both, the Training Set and the Validation Set.
-Whereas we used the Mean Squared Error Loss for \emph{training} the Neural Net due to its convenient differentiability with regards to backpropagation, we focused on the Mean Absolute Error (MAE) and the $R^2$ value for \emph{evaluating} all regression models.
-The MAE measures absolute deviations between true and predicted price and is therefore interpretable on the same scale as the original data.
-While the $R^2$ certainly has some inherent flaws, it provides a scale-independent and highly interpretable measure of overall model fit.
-
-The different colors in \Cref{fig:model-comparison} indicate how many features were selected by the \texttt{RFE} algorithm for this particular fit with $59$ total predictor variables.
-% COMMENT: wie viele Variablen ausgehend von 59 möglichen gewählt wurden? 'out of 59 total predictor variables'?
-Unsurprisingly, one or two features (in case of the \texttt{RFE} the number of bedrooms and the number of accomodates) provide too little information to model the task appropriately.
->>>>>>> 5531aab4
+
 However, including merely $5$ features (in this case adding the $30$ day availability, the indicator variable for the \emph{Frogner} neighbourhood and, notably, the price predictions from the Convolutional Net based on the image data) results in a very competitive performance for most models on the validation set.
 
 The two subplots on the left displaying the MAE tell a very similar story to the subplots on the right that show the $R^2$:
